import logging.config
import os

import logfire
import sentry_sdk
from fastapi import FastAPI
from fastapi_admin.app import app as admin_app
from opentelemetry.instrumentation.asgi import OpenTelemetryMiddleware
from starlette.middleware.cors import CORSMiddleware
from tortoise.contrib.fastapi import register_tortoise

from app.admin import resources, views  # noqa: F401
from app.admin.auth import AuthProvider
from app.callbooker.views import cb_router
from app.hermes.views import main_router
from app.logging import config
from app.base_schema import build_custom_field_schema
from app.pipedrive.views import pipedrive_router
from app.settings import Settings
from app.tc2.views import tc2_router

BASE_DIR = os.path.dirname(os.path.abspath(__file__))
_app_settings = Settings()
logfire_active = bool(_app_settings.logfire_token)
logfire.configure(send_to_logfire=logfire_active, token=_app_settings.logfire_token)

if _app_settings.sentry_dsn:
    sentry_sdk.init(dsn=_app_settings.sentry_dsn)

app = FastAPI()

allowed_origins = ['https://tutorcruncher.com']
if _app_settings.dev_mode:
    allowed_origins = ['*']
app.add_middleware(CORSMiddleware, allow_origins=allowed_origins, allow_methods=['*'], allow_headers=['*'])
if logfire_active:
    app.add_middleware(OpenTelemetryMiddleware)

logging.config.dictConfig(config)

<<<<<<< HEAD
TORTOISE_ORM = {
    'connections': {'default': str(_app_settings.pg_dsn)},
    'apps': {
        'models': {
            'models': ['app.models', 'aerich.models'],
            'default_connection': 'default',
        }
    },
}

=======
>>>>>>> 3f95de38
register_tortoise(
    app,
    db_url=str(_app_settings.pg_dsn),
    modules={'models': ['app.models']},
    generate_schemas=True,
    add_exception_handlers=True,
    config=TORTOISE_ORM,
)
app.include_router(tc2_router, prefix='/tc2')
app.include_router(cb_router, prefix='/callbooker')
app.include_router(pipedrive_router, prefix='/pipedrive')
app.include_router(main_router, prefix='')
# Has to go last otherwise it will override other routes
app.mount('/', admin_app)

COMMIT = os.getenv('HEROKU_SLUG_COMMIT', '-')[:7]
RELEASE_CREATED_AT = os.getenv('HEROKU_RELEASE_CREATED_AT', '-')
logfire.info('starting app {commit=} {release_created_at=}', commit=COMMIT, release_created_at=RELEASE_CREATED_AT)


@app.on_event('startup')
async def _startup():
    from app.models import Admin
    from app.utils import get_redis_client

    await admin_app.configure(
        template_folders=[os.path.join(BASE_DIR, 'admin/templates/')],
        providers=[AuthProvider(Admin)],
        language_switch=False,
        redis=await get_redis_client(),
        admin_path='',
    )
    from app.utils import get_config

    await get_config()
    await build_custom_field_schema()<|MERGE_RESOLUTION|>--- conflicted
+++ resolved
@@ -38,7 +38,6 @@
 
 logging.config.dictConfig(config)
 
-<<<<<<< HEAD
 TORTOISE_ORM = {
     'connections': {'default': str(_app_settings.pg_dsn)},
     'apps': {
@@ -49,8 +48,6 @@
     },
 }
 
-=======
->>>>>>> 3f95de38
 register_tortoise(
     app,
     db_url=str(_app_settings.pg_dsn),
