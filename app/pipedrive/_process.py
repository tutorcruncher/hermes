--- conflicted
+++ resolved
@@ -23,11 +23,7 @@
     if company:
         app_logger.info(f'Processing PD Org for company: {company}')
         if current_pd_org:
-<<<<<<< HEAD
-            app_logger.info(f'Updating company from PD Org')
-=======
             app_logger.info('Updating company from PD Org')
->>>>>>> edbad3e2
             # The org has been updated
             old_data = old_pd_org and await old_pd_org.company_dict()
             new_data = await current_pd_org.company_dict()
@@ -36,11 +32,7 @@
                 await company.save()
                 app_logger.info('Callback: updating Company %s from Organisation %s', company.id, current_pd_org.id)
         else:
-<<<<<<< HEAD
-            app_logger.info(f'Deleting company from PD Org')
-=======
             app_logger.info('Deleting company from PD Org')
->>>>>>> edbad3e2
             # The org has been deleted
             await company.delete()
             app_logger.info('Callback: deleting Company %s from Organisation %s', company.id, old_pd_org.id)
@@ -111,11 +103,7 @@
     if deal:
         app_logger.info(f'Processing PD Deal for deal: {deal}')
         if current_pd_deal:
-<<<<<<< HEAD
-            app_logger.info(f'Updating deal from PD Deal')
-=======
             app_logger.info('Updating deal from PD Deal')
->>>>>>> edbad3e2
             # The deal has been updated
             old_data = old_pd_deal and await old_pd_deal.deal_dict()
             new_data = await current_pd_deal.deal_dict()
@@ -125,11 +113,7 @@
                 await deal.save()
                 app_logger.info('Callback: updating Deal %s from PDDeal %s', deal.id, current_pd_deal.id)
         else:
-<<<<<<< HEAD
-            app_logger.info(f'Deleting deal from PD Deal')
-=======
             app_logger.info('Deleting deal from PD Deal')
->>>>>>> edbad3e2
             # The deal has been deleted
             await deal.delete()
             app_logger.info('Callback: deleting Deal %s from PDDeal %s', deal.id, old_pd_deal.id)
