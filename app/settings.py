--- conflicted
+++ resolved
@@ -40,17 +40,9 @@
     tc2_base_url: str = 'http://localhost:8000'
 
     # Pipedrive
-<<<<<<< Updated upstream
-    pd_api_key: str = 'test-key'
-<<<<<<< HEAD
-    pd_base_url: str = 'https://tutorcruncher-sandbox.pipedrive.com'
-=======
+
     pd_api_key: str = '45fc768ccd3e73fbe1925e7849b7471bf64a54ac'
     pd_base_url: str = 'https://seb-sandbox2.pipedrive.com'
->>>>>>> Stashed changes
-=======
-    pd_base_url: str = 'https://seb-sandbox2.pipedrive.com'
->>>>>>> 701b2d07
 
     # Google
     g_project_id: str = 'tc-hubspot-314214'
