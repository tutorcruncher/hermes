import copy
from unittest import mock

from app.base_schema import build_custom_field_schema
from app.models import Admin, Company, Contact, CustomField, CustomFieldValue, Deal, Pipeline, Stage
from tests._common import HermesTestCase
from tests.pipedrive.helpers import (
    FakePipedrive,
    basic_pd_deal_data,
    basic_pd_org_data,
    basic_pd_person_data,
    basic_pd_pipeline_data,
    basic_pd_stage_data,
    fake_pd_request,
)


class PipedriveCallbackTestCase(HermesTestCase):
    async def asyncSetUp(self) -> None:
        await super().asyncSetUp()
        self.pipedrive = FakePipedrive()
        self.admin = await Admin.create(pd_owner_id=10, username='testing@example.com', is_sales_person=True)
        self.url = '/pipedrive/callback/'
        kwargs = dict(
            tc2_machine_name='hermes_id',
            name='Hermes ID',
            hermes_field_name='id',
            field_type=CustomField.TYPE_FK_FIELD,
        )
        await CustomField.create(linked_object_type='Company', pd_field_id='123_hermes_id_456', **kwargs)
        await CustomField.create(linked_object_type='Contact', pd_field_id='234_hermes_id_567', **kwargs)
        await CustomField.create(linked_object_type='Deal', pd_field_id='345_hermes_id_678', **kwargs)
        await build_custom_field_schema()

    @mock.patch('app.pipedrive.api.session.request')
    async def test_org_create(self, mock_request):
        mock_request.side_effect = fake_pd_request(self.pipedrive)
        assert not await Company.exists()
        r = await self.client.post(self.url, json=basic_pd_org_data())
        assert r.status_code == 200, r.json()
        company = await Company.get()
        assert company.name == 'Test company'
        assert company.sales_person_id == self.admin.id

    @mock.patch('app.pipedrive.api.session.request')
    async def test_org_create_with_actual_v2_webhook_format(self, mock_request):
        """Test that the actual webhook v2 format with custom_fields structure works"""
        mock_request.side_effect = fake_pd_request(self.pipedrive)
        source_field = await CustomField.create(
            linked_object_type='Company',
            pd_field_id='d30bf32a173cdfa780901d5eeb92a8f2d1ccd980',
            name='Source',
            field_type='str',
        )
        await build_custom_field_schema()

        assert not await Company.exists()
        # This is the actual webhook v2 format Pipedrive sends
        webhook_data = {
            'data': {
                'id': 20,
                'name': 'Test company',
                'owner_id': 10,
                'address_country': None,
                'custom_fields': {
                    'd30bf32a173cdfa780901d5eeb92a8f2d1ccd980': {'type': 'varchar', 'value': 'google'},
                    '123_hermes_id_456': None,
                },
            },
            'previous': None,
            'meta': {'action': 'change', 'entity': 'organization', 'version': '2.0'},
        }
        r = await self.client.post(self.url, json=webhook_data)
        assert r.status_code == 200, r.json()
        company = await Company.get()
        assert company.name == 'Test company'
        assert company.sales_person_id == self.admin.id
        # Verify custom field was properly extracted
        cf_value = await CustomFieldValue.get(custom_field=source_field, company=company)
        assert cf_value.value == 'google'

        await source_field.delete()
        await build_custom_field_schema()

    @mock.patch('app.pipedrive.api.session.request')
    async def test_org_create_with_hermes_id_company_missing(self, mock_request):
        mock_request.side_effect = fake_pd_request(self.pipedrive)
        assert not await Company.exists()
        data = copy.deepcopy(basic_pd_org_data())
        data['data']['123_hermes_id_456'] = 75
        r = await self.client.post(self.url, json=data)
        assert r.status_code == 422, r.json()
        assert r.json() == {
            'detail': [
                {
                    'loc': [
                        'hermes_id',
                    ],
                    'msg': 'Company with id 75 does not exist',
                    'type': 'value_error',
                },
            ],
        }

    @mock.patch('app.pipedrive.api.session.request')
    async def test_org_create_no_custom_fields(self, mock_request):
        mock_request.side_effect = fake_pd_request(self.pipedrive)
        await CustomField.all().delete()
        await build_custom_field_schema()

        assert not await Company.exists()
        r = await self.client.post(self.url, json=basic_pd_org_data())
        assert r.status_code == 200, r.json()
        company = await Company.get()
        assert company.name == 'Test company'
        assert company.sales_person_id == self.admin.id

    @mock.patch('app.pipedrive.api.session.request')
    async def test_org_create_with_null_date_fields(self, mock_request):
        """Test that organizations with None/null date fields don't cause parsing errors"""
        mock_request.side_effect = fake_pd_request(self.pipedrive)
        # Create date custom fields that map to hermes fields
        await CustomField.create(
            linked_object_type='Company',
            pd_field_id='123_pay0_dt_456',
            hermes_field_name='pay0_dt',
            name='Pay0 Date',
            field_type='date',
        )
        await CustomField.create(
            linked_object_type='Company',
            pd_field_id='123_pay1_dt_456',
            hermes_field_name='pay1_dt',
            name='Pay1 Date',
            field_type='date',
        )
        await CustomField.create(
            linked_object_type='Company',
            pd_field_id='123_gclid_expiry_dt_456',
            hermes_field_name='gclid_expiry_dt',
            name='GCLID Expiry Date',
            field_type='date',
        )
        await build_custom_field_schema()

        # Simulate webhook data with null date fields (like the error case)
        data = {
            'meta': {'action': 'create', 'entity': 'organization'},
            'data': {
                'id': 17430,
                'name': 'personal',
                'owner_id': 10,  # Use the test admin's pd_owner_id
                'address_country': None,
                '123_pay0_dt_456': None,
                '123_pay1_dt_456': None,
                '123_gclid_expiry_dt_456': None,
            },
            'previous': None,
        }

        assert not await Company.exists()
        r = await self.client.post(self.url, json=data)
        # This should succeed without a ParseError about "expected string or bytes-like object"
        assert r.status_code == 200, r.json()
        company = await Company.get()
        assert company.name == 'personal'
        assert company.pay0_dt is None
        assert company.pay1_dt is None
        assert company.gclid_expiry_dt is None

    @mock.patch('app.pipedrive.api.session.request')
    async def test_org_create_with_custom_hermes_field(self, mock_request):
        website_field = await CustomField.create(
            linked_object_type='Company',
            pd_field_id='123_website_456',
            hermes_field_name='website',
            tc2_machine_name='website',
            name='Website',
            field_type='str',
        )
        await build_custom_field_schema()
        mock_request.side_effect = fake_pd_request(self.pipedrive)
        assert not await Company.exists()
        data = copy.deepcopy(basic_pd_org_data())
        data['data']['123_website_456'] = 'https://junes.com'
        r = await self.client.post(self.url, json=data)
        assert r.status_code == 200, r.json()
        company = await Company.get()
        assert company.name == 'Test company'
        assert company.sales_person_id == self.admin.id
        assert company.website == 'https://junes.com'
        assert not await CustomFieldValue.all().count()

        await website_field.delete()
        await build_custom_field_schema()

    @mock.patch('app.pipedrive.api.session.request')
    async def test_org_create_with_custom_field_val(self, mock_request):
        source_field = await CustomField.create(
            linked_object_type='Company',
            pd_field_id='123_source_456',
            name='Source',
            field_type='str',
        )
        await build_custom_field_schema()

        mock_request.side_effect = fake_pd_request(self.pipedrive)
        assert not await Company.exists()
        data = copy.deepcopy(basic_pd_org_data())
        data['data']['123_source_456'] = 'Google'

        r = await self.client.post(self.url, json=data)
        assert r.status_code == 200, r.json()
        company = await Company.get()
        assert company.name == 'Test company'
        assert company.sales_person_id == self.admin.id
        cf_val = await CustomFieldValue.get()
        assert cf_val.value == 'Google'
        assert await cf_val.custom_field == source_field
        assert await cf_val.company == company

        await source_field.delete()
        await build_custom_field_schema()

    @mock.patch('app.pipedrive.api.session.request')
    async def test_org_create_with_cf_hermes_default(self, mock_request):
        source_field = await CustomField.create(
            linked_object_type='Company',
            pd_field_id='123_paid_invoice_count_456',
            hermes_field_name='paid_invoice_count',
            name='Paid Invoice Count',
            field_type='int',
        )
        await build_custom_field_schema()

        mock_request.side_effect = fake_pd_request(self.pipedrive)
        assert not await Company.exists()
        data = copy.deepcopy(basic_pd_org_data())
        data['data']['123_paid_invoice_count_456'] = None

        r = await self.client.post(self.url, json=data)
        assert r.status_code == 200, r.json()
        company = await Company.get()
        assert company.name == 'Test company'
        assert company.sales_person_id == self.admin.id

        await source_field.delete()
        await build_custom_field_schema()

    @mock.patch('app.pipedrive.api.session.request')
    async def test_org_create_with_cf_hermes_no_default(self, mock_request):
        source_field = await CustomField.create(
            linked_object_type='Company',
            pd_field_id='123_tc2_cligency_url_456',
            hermes_field_name='tc2_cligency_url',
            name='TC2 Cligency URL',
            field_type='str',
        )
        await build_custom_field_schema()

        mock_request.side_effect = fake_pd_request(self.pipedrive)
        assert not await Company.exists()
        data = copy.deepcopy(basic_pd_org_data())

        r = await self.client.post(self.url, json=data)
        assert r.status_code == 200, r.json()
        company = await Company.get()
        assert company.name == 'Test company'
        assert company.sales_person_id == self.admin.id

        await source_field.delete()
        await build_custom_field_schema()

    @mock.patch('app.pipedrive.api.session.request')
    async def test_org_create_with_no_old_cf_vals(self, mock_request):
        company = await Company.create(
            name='Julies Ltd',
            website='https://junes.com',
            country='GB',
            status=Company.STATUS_TRIAL,
            sales_person=self.admin,
        )

        source_field = await CustomField.create(
            linked_object_type='Company',
            pd_field_id='123_source_456',
            name='Source',
            field_type='str',
        )
        await build_custom_field_schema()

        mock_request.side_effect = fake_pd_request(self.pipedrive)
        assert await Company.exists()
        data = copy.deepcopy(basic_pd_org_data())
        data['data']['123_source_456'] = 'Google'
        data['data']['123_hermes_id_456'] = company.id

        r = await self.client.post(self.url, json=data)
        assert r.status_code == 200, r.json()
        company = await Company.get()
        assert company.name == 'Test company'
        assert company.sales_person_id == self.admin.id
        cf_val = await CustomFieldValue.get()
        assert cf_val.value == 'Google'
        assert await cf_val.custom_field == source_field
        assert await cf_val.company == company

        await source_field.delete()
        await build_custom_field_schema()

    @mock.patch('app.pipedrive.api.session.request')
    async def test_org_create_owner_doesnt_exist(self, mock_request):
        mock_request.side_effect = fake_pd_request(self.pipedrive)
        data = copy.deepcopy(basic_pd_org_data())
        data['data']['owner_id'] = 999
        r = await self.client.post(self.url, json=data)
        assert r.status_code == 422, r.json()
        assert r.json() == {
            'detail': [{'loc': ['owner_id'], 'msg': 'Admin with pd_owner_id 999 does not exist', 'type': 'value_error'}]
        }

    @mock.patch('app.pipedrive.api.session.request')
    async def test_org_delete(self, mock_request):
        mock_request.side_effect = fake_pd_request(self.pipedrive)
        company = await Company.create(name='Test company', pd_org_id=20, sales_person=self.admin)
        assert await Company.exists()
        data = copy.deepcopy(basic_pd_org_data())
        data['previous'] = data.pop('data')
        data['previous']['hermes_id'] = company.id
        r = await self.client.post(self.url, json=data)
        assert r.status_code == 200, r.json()
        assert not await Company.exists()

    @mock.patch('app.pipedrive.api.session.request')
    async def test_org_delete_with_custom_field_val(self, mock_request):
        source_field = await CustomField.create(
            linked_object_type='Company',
            pd_field_id='123_source_456',
            name='Source',
            field_type='str',
        )
        await build_custom_field_schema()
        mock_request.side_effect = fake_pd_request(self.pipedrive)
        company = await Company.create(name='Test company', pd_org_id=20, sales_person=self.admin)

        await CustomFieldValue.create(custom_field=source_field, company=company, value='Bing')

        assert await Company.exists()
        data = copy.deepcopy(basic_pd_org_data())
        data['previous'] = data.pop('data')
        data['previous']['hermes_id'] = company.id
        r = await self.client.post(self.url, json=data)
        assert r.status_code == 200, r.json()
        assert not await Company.exists()

        assert not await CustomFieldValue.exists()

        await source_field.delete()
        await build_custom_field_schema()

    @mock.patch('app.pipedrive._process.update_client_from_company')
    @mock.patch('app.pipedrive.api.session.request')
    async def test_org_delete_with_tc2_reference(self, mock_pd_request, mock_update_client):
        """Test that when an org is deleted in Pipedrive, the TC2 reference is cleared"""
        mock_pd_request.side_effect = fake_pd_request(self.pipedrive)

        company = await Company.create(
            name='Test company', pd_org_id=20, sales_person=self.admin, tc2_cligency_id=12345
        )

        assert await Company.exists()
        data = copy.deepcopy(basic_pd_org_data())
        data['previous'] = data.pop('data')
        data['previous']['hermes_id'] = company.id
        r = await self.client.post(self.url, json=data)
        assert r.status_code == 200, r.json()
        assert not await Company.exists()

        # Verify that update_client_from_company was called to clear the TC2 reference
        mock_update_client.assert_called_once()
        call_args = mock_update_client.call_args
        called_company = call_args[0][0]
        assert called_company.id == company.id
        assert called_company.tc2_cligency_id == 12345

    @mock.patch('app.pipedrive.api.session.request')
    async def test_org_update(self, mock_request):
        mock_request.side_effect = fake_pd_request(self.pipedrive)
        company = await Company.create(name='Old test company', sales_person=self.admin)
        data = copy.deepcopy(basic_pd_org_data())
        data['previous'] = copy.deepcopy(data['data'])
        data['previous'].update(hermes_id=company.id)
        data['data'].update(name='New test company')
        r = await self.client.post(self.url, json=data)
        assert r.status_code == 200, r.json()
        company = await Company.get()
        assert company.name == 'New test company'

    @mock.patch('app.pipedrive.api.session.request')
    async def test_org_update_with_null_date_fields(self, mock_request):
        """Test that updating organizations with None/null date fields doesn't cause parsing errors"""
        mock_request.side_effect = fake_pd_request(self.pipedrive)
        # Create date custom fields that map to hermes fields
        await CustomField.create(
            linked_object_type='Company',
            pd_field_id='123_pay0_dt_456',
            hermes_field_name='pay0_dt',
            name='Pay0 Date',
            field_type='date',
        )
        await CustomField.create(
            linked_object_type='Company',
            pd_field_id='123_email_confirmed_dt_456',
            hermes_field_name='email_confirmed_dt',
            name='Email Confirmed Date',
            field_type='date',
        )
        await build_custom_field_schema()

        company = await Company.create(name='Test company', pd_org_id=17430, sales_person=self.admin)

        # Simulate webhook data for an update with null date fields
        data = {
            'meta': {'action': 'update', 'entity': 'organization'},
            'data': {
                'id': 17430,
                'name': 'Test company',
                'owner_id': 10,
                'address_country': None,
                '123_pay0_dt_456': None,
                '123_email_confirmed_dt_456': None,
                '123_hermes_id_456': company.id,
            },
            'previous': {
                'id': 17430,
                'name': 'Test company',
                'owner_id': 10,
                '123_pay0_dt_456': None,
                '123_email_confirmed_dt_456': None,
                '123_hermes_id_456': company.id,
            },
        }

        r = await self.client.post(self.url, json=data)
        # This should succeed without a ParseError about "expected string or bytes-like object"
        assert r.status_code == 200, r.json()
        company = await Company.get()
        assert company.name == 'Test company'
        assert company.pay0_dt is None
        assert company.email_confirmed_dt is None

    @mock.patch('app.pipedrive.api.session.request')
    async def test_org_update_with_custom_hermes_field(self, mock_request):
        website_field = await CustomField.create(
            linked_object_type='Company',
            pd_field_id='123_website_456',
            hermes_field_name='website',
            tc2_machine_name='website',
            name='Website',
            field_type='str',
        )
        await build_custom_field_schema()

        mock_request.side_effect = fake_pd_request(self.pipedrive)
        company = await Company.create(name='Old test company', sales_person=self.admin)
        data = copy.deepcopy(basic_pd_org_data())
        data['previous'] = copy.deepcopy(data['data'])
        data['previous'].update(hermes_id=company.id)
        data['data'].update(**{'name': 'New test company', '123_website_456': 'https://newjunes.com'})
        r = await self.client.post(self.url, json=data)
        assert r.status_code == 200, r.json()
        company = await Company.get()
        assert company.name == 'New test company'
        assert company.website == 'https://newjunes.com'

        await website_field.delete()
        await build_custom_field_schema()

    @mock.patch('app.pipedrive.api.session.request')
    async def test_org_update_signup_questionnaire_custom_field(self, mock_request):
        website_field = await CustomField.create(
            linked_object_type='Company',
            pd_field_id='123_signup_questionnaire_456',
            hermes_field_name='signup_questionnaire',
            tc2_machine_name='signup_questionnaire',
            name='Signup Questionnaire',
            field_type='str',
        )
        await build_custom_field_schema()

        mock_request.side_effect = fake_pd_request(self.pipedrive)

        company = await Company.create(
            name='Old test company',
            sales_person=self.admin,
            signup_questionnaire={
                'question1': 'answer1',
                'question2': 'answer2',
            },
        )
        data = copy.deepcopy(basic_pd_org_data())
        data['previous'] = copy.deepcopy(data['data'])
        data['previous'].update(
            hermes_id=company.id, **{'123_signup_questionnaire_456': '{"question1": "answer1", "question2": "answer2"}'}
        )
        data['data'].update(
            **{
                'name': 'New test company',
                '123_signup_questionnaire_456': '{"question1": "answer123", "question2": "answer2456"}',
            }
        )
        r = await self.client.post(self.url, json=data)
        assert r.status_code == 200, r.json()
        company = await Company.get()
        assert company.name == 'New test company'
        assert company.signup_questionnaire == {
            'question1': 'answer1',
            'question2': 'answer2',
        }

        await website_field.delete()
        await build_custom_field_schema()

    ## TODO: Re-enable in #282
    # @mock.patch('app.pipedrive.api.session.request')
    # async def test_org_update_merged(self, mock_request):
    #     mock_request.side_effect = fake_pd_request(self.pipedrive)
    #
    #     stage = await Stage.create(pd_stage_id=50, name='Stage 1')
    #     pipeline = await Pipeline.create(pd_pipeline_id=60, name='Pipeline 1', dft_entry_stage=stage)
    #     company = await Company.create(name='Old test company', sales_person=self.admin)
    #     company2 = await Company.create(name='Old test company2', sales_person=self.admin)
    #     contact2 = await Contact.create(first_name='John', last_name='Smith', pd_person_id=31, company=company2)
    #     deal2 = await Deal.create(
    #         name='Test deal',
    #         pd_deal_id=40,
    #         company=company2,
    #         contact=contact2,
    #         pipeline=pipeline,
    #         stage=stage,
    #         admin=self.admin,
    #     )
    #
    #     data = copy.deepcopy(basic_pd_org_data())
    #     data['previous'] = copy.deepcopy(data['data'])
    #     data['previous'].update(**{'123_hermes_id_456': f'{company.id},{company2.id}'})
    #     data['data'].update(**{'name': 'New test company'})
    #     r = await self.client.post(self.url, json=data)
    #     assert r.status_code == 200, r.json()
    #     company = await Company.get()
    #     assert company.name == 'New test company'
    #     contact_2 = await Contact.get(id=contact2.id)
    #     assert await contact_2.company == company
    #     deal_2 = await Deal.get(id=deal2.id)
    #     assert await deal_2.company == company
    #
    #     await build_custom_field_schema()

    @mock.patch('app.pipedrive.api.session.request')
    async def test_org_update_custom_field_val_created(self, mock_request):
        source_field = await CustomField.create(
            linked_object_type='Company',
            pd_field_id='123_source_456',
            name='Source',
            field_type='str',
        )
        await build_custom_field_schema()

        mock_request.side_effect = fake_pd_request(self.pipedrive)
        company = await Company.create(name='Old test company', sales_person=self.admin)
        data = copy.deepcopy(basic_pd_org_data())
        data['previous'] = copy.deepcopy(data['data'])
        data['previous'].update(hermes_id=company.id)
        data['data'].update(**{'123_source_456': 'Google'})
        r = await self.client.post(self.url, json=data)
        assert r.status_code == 200, r.json()

        cf_val = await CustomFieldValue.get()
        assert cf_val.value == 'Google'
        assert await cf_val.custom_field == source_field

        await source_field.delete()
        await build_custom_field_schema()

    @mock.patch('app.pipedrive.api.session.request')
    async def test_org_update_custom_field_val_updated(self, mock_request):
        source_field = await CustomField.create(
            linked_object_type='Company',
            pd_field_id='123_source_456',
            name='Source',
            field_type='str',
        )
        await build_custom_field_schema()
        mock_request.side_effect = fake_pd_request(self.pipedrive)
        company = await Company.create(name='Old test company', sales_person=self.admin)

        await CustomFieldValue.create(custom_field=source_field, company=company, value='Bing')

        data = copy.deepcopy(basic_pd_org_data())
        data['previous'] = copy.deepcopy(data['data'])
        data['previous'].update(hermes_id=company.id)
        data['data'].update(**{'123_source_456': 'Google'})
        r = await self.client.post(self.url, json=data)
        assert r.status_code == 200, r.json()

        cf_val = await CustomFieldValue.get()
        assert cf_val.value == 'Google'
        assert await cf_val.custom_field == source_field

        await source_field.delete()
        await build_custom_field_schema()

    @mock.patch('app.pipedrive.api.session.request')
    async def test_org_update_associated_custom_fk_field(self, mock_request):
        admin = await Admin.create(
            first_name='Steve',
            last_name='Jobs',
            username='climan@example.com',
            is_sales_person=True,
            tc2_admin_id=20,
            pd_owner_id=99,
        )

        support_person_field = await CustomField.create(
            linked_object_type='Company',
            pd_field_id='123_support_person_id_456',
            hermes_field_name='support_person',
            name='Support Person ID',
            field_type=CustomField.TYPE_FK_FIELD,
        )

        await build_custom_field_schema()
        mock_request.side_effect = fake_pd_request(self.pipedrive)
        company = await Company.create(name='Old test company', sales_person=self.admin)

        await CustomFieldValue.create(custom_field=support_person_field, company=company, value=admin.id)

        data = copy.deepcopy(basic_pd_org_data())
        data['previous'] = copy.deepcopy(data['data'])
        data['previous'].update(hermes_id=company.id)
        data['data'].update(
            **{
                'name': 'New test company',
                '123_support_person_id_456': admin.id,
            }
        )
        r = await self.client.post(self.url, json=data)
        assert r.status_code == 200, r.json()
        company = await Company.get()
        assert company.name == 'New test company'

        cf_val = await CustomFieldValue.get()
        assert cf_val.value == str(admin.id)
        assert await cf_val.custom_field == support_person_field

        await support_person_field.delete()
        await build_custom_field_schema()

    @mock.patch('app.pipedrive.api.session.request')
    async def test_org_update_associated_custom_fk_field_error(self, mock_request):
        admin = await Admin.create(
            first_name='Steve',
            last_name='Jobs',
            username='climan@example.com',
            is_sales_person=True,
            tc2_admin_id=20,
            pd_owner_id=99,
        )

        support_person_field = await CustomField.create(
            linked_object_type='Company',
            pd_field_id='123_support_person_id_456',
            hermes_field_name='support_person',
            name='Support Person ID',
            field_type=CustomField.TYPE_FK_FIELD,
        )

        await build_custom_field_schema()
        mock_request.side_effect = fake_pd_request(self.pipedrive)
        company = await Company.create(name='Old test company', sales_person=self.admin)

        await CustomFieldValue.create(custom_field=support_person_field, company=company, value=admin.id)

        data = copy.deepcopy(basic_pd_org_data())
        data['previous'] = copy.deepcopy(data['data'])
        data['previous'].update(hermes_id=company.id)
        data['data'].update(
            **{
                'name': 'New test company',
                '123_support_person_id_456': 400,
            }
        )
        r = await self.client.post(self.url, json=data)
        assert r.status_code == 422  # valadation error

        await support_person_field.delete()
        await build_custom_field_schema()

    @mock.patch('app.pipedrive.api.session.request')
    async def test_org_update_custom_field_val_deleted(self, mock_request):
        source_field = await CustomField.create(
            linked_object_type='Company',
            pd_field_id='123_source_456',
            name='Source',
            field_type='str',
        )
        await build_custom_field_schema()
        mock_request.side_effect = fake_pd_request(self.pipedrive)
        company = await Company.create(name='Old test company', sales_person=self.admin)

        await CustomFieldValue.create(custom_field=source_field, company=company, value='Bing')

        data = copy.deepcopy(basic_pd_org_data())
        data['previous'] = copy.deepcopy(data['data'])
        data['previous'].update(hermes_id=company.id)
        data['data'].update(**{'name': 'New test company'})
        r = await self.client.post(self.url, json=data)
        assert r.status_code == 200, r.json()
        company = await Company.get()
        assert company.name == 'New test company'

        assert not await CustomFieldValue.exists()

        await source_field.delete()
        await build_custom_field_schema()

    @mock.patch('app.pipedrive.api.session.request')
    async def test_org_update_no_changes(self, mock_request):
        mock_request.side_effect = fake_pd_request(self.pipedrive)
        company = await Company.create(name='Old test company', sales_person=self.admin)
        data = copy.deepcopy(basic_pd_org_data())
        data['data']['hermes_id'] = company.id
        data['previous'] = copy.deepcopy(data['data'])
        r = await self.client.post(self.url, json=data)
        assert r.status_code == 200, r.json()
        company = await Company.get()
        assert company.name == 'Old test company'

    @mock.patch('app.pipedrive.api.session.request')
    async def test_org_update_doesnt_exist(self, mock_request):
        mock_request.side_effect = fake_pd_request(self.pipedrive)
        data = copy.deepcopy(basic_pd_org_data())
        data['previous'] = copy.deepcopy(data['data'])
        data['data'].update(name='New test company')
        r = await self.client.post(self.url, json=data)
        assert r.status_code == 200, r.json()
        company = await Company.get()
        assert company.name == 'New test company'

    @mock.patch('app.pipedrive.api.session.request')
    async def test_org_update_no_hermes_id(self, mock_request):
        mock_request.side_effect = fake_pd_request(self.pipedrive)

        await Company.create(name='Old test company', sales_person=self.admin, pd_org_id=20)
        data = copy.deepcopy(basic_pd_org_data())
        data['previous'] = copy.deepcopy(data['data'])
        data['data'].update(name='New test company')
        r = await self.client.post(self.url, json=data)
        assert r.status_code == 200, r.json()
        company = await Company.get()
        assert company.name == 'New test company'

    @mock.patch('app.pipedrive.api.session.request')
    async def test_person_create(self, mock_request):
        mock_request.side_effect = fake_pd_request(self.pipedrive)
        company = await Company.create(name='Test company', pd_org_id=20, sales_person=self.admin)
        assert not await Contact.exists()
        r = await self.client.post(self.url, json=basic_pd_person_data())
        assert r.status_code == 200, r.json()
        contact = await Contact.get()
        assert contact.first_name == 'Brian'
        assert contact.last_name == 'Blessed'
        assert await contact.company == company
        assert contact.phone == '0208112555'

    @mock.patch('app.pipedrive.api.session.request')
    async def test_person_create_company_doesnt_exist(self, mock_request):
        mock_request.side_effect = fake_pd_request(self.pipedrive)
        data = copy.deepcopy(basic_pd_person_data())
        r = await self.client.post(self.url, json=data)
        assert r.status_code == 200, r.json()
        assert not await Contact.exists()
        assert not await Company.exists()

    @mock.patch('app.pipedrive.api.session.request')
    async def test_person_delete(self, mock_request):
        mock_request.side_effect = fake_pd_request(self.pipedrive)
        company = await Company.create(name='Test company', pd_org_id=20, sales_person=self.admin)
        contact = await Contact.create(first_name='Brian', last_name='Blessed', company=company)
        assert await Contact.exists()
        data = copy.deepcopy(basic_pd_person_data())
        data['previous'] = data.pop('data')
        data['previous']['hermes_id'] = contact.id
        r = await self.client.post(self.url, json=data)
        assert r.status_code == 200, r.json()
        assert not await Contact.exists()

    @mock.patch('app.pipedrive.api.session.request')
    async def test_person_update(self, mock_request):
        mock_request.side_effect = fake_pd_request(self.pipedrive)
        company = await Company.create(name='Test company', pd_org_id=20, sales_person=self.admin)
        contact = await Contact.create(first_name='John', last_name='Smith', pd_person_id=30, company=company)
        data = copy.deepcopy(basic_pd_person_data())
        data['previous'] = copy.deepcopy(data['data'])
        data['previous']['hermes_id'] = contact.id
        data['data'].update(name='Jessica Jones')
        r = await self.client.post(self.url, json=data)
        assert r.status_code == 200, r.json()
        contact = await Contact.get()
        assert contact.name == 'Jessica Jones'

    @mock.patch('app.pipedrive.api.session.request')
    async def test_person_update_with_null_date_fields(self, mock_request):
        """Test that updating persons with None/null date fields doesn't cause parsing errors"""
        mock_request.side_effect = fake_pd_request(self.pipedrive)

        company = await Company.create(name='Test company', pd_org_id=20, sales_person=self.admin)
        contact = await Contact.create(
            first_name='John',
            last_name='Doe',
            pd_person_id=30,
            company=company,
        )

        data = copy.deepcopy(basic_pd_person_data())
        data['previous'] = copy.deepcopy(data['data'])
        data['previous']['234_hermes_id_567'] = contact.id
        data['data']['234_hermes_id_567'] = contact.id
        data['data'].update(name='Jane Doe')

        r = await self.client.post(self.url, json=data)
        # This should succeed without a ParseError
        assert r.status_code == 200, r.json()
        contact = await Contact.get()
        assert contact.first_name == 'Jane'
        assert contact.last_name == 'Doe'

    ## TODO: Re-enable in #282
    # @mock.patch('app.pipedrive.api.session.request')
    # async def test_person_update_merged(self, mock_request):
    #     mock_request.side_effect = fake_pd_request(self.pipedrive)
    #
    #     stage = await Stage.create(pd_stage_id=50, name='Stage 1')
    #     pipeline = await Pipeline.create(pd_pipeline_id=60, name='Pipeline 1', dft_entry_stage=stage)
    #     company = await Company.create(name='Test company', pd_org_id=20, sales_person=self.admin)
    #     contact = await Contact.create(first_name='John', last_name='Smith', company=company)
    #     contact_2 = await Contact.create(first_name='John', last_name='Smith', pd_person_id=31, company=company)
    #     deal2 = await Deal.create(
    #         name='Test deal',
    #         pd_deal_id=40,
    #         company=company,
    #         contact=contact_2,
    #         pipeline=pipeline,
    #         stage=stage,
    #         admin=self.admin,
    #     )
    #
    #     start = datetime(2023, 1, 1, tzinfo=timezone.utc)
    #     meeting = await Meeting.create(
    #         company=company,
    #         contact=contact_2,
    #         meeting_type=Meeting.TYPE_SALES,
    #         start_time=start,
    #         end_time=start + timedelta(hours=1),
    #         admin=self.admin,
    #     )
    #
    #     data = copy.deepcopy(basic_pd_person_data())
    #     data['previous'] = copy.deepcopy(data['data'])
    #     data['previous'].update(**{'234_hermes_id_567': f'{contact.id},{contact_2.id}'})
    #     data['data'].update(name='Jessica Jones')
    #     r = await self.client.post(self.url, json=data)
    #     assert r.status_code == 200, r.json()
    #     contact = await Contact.get()
    #     assert contact.name == 'Jessica Jones'
    #     deal2 = await Deal.get(id=deal2.id)
    #     assert await deal2.contact == contact
    #     meeting2 = await Meeting.get(id=meeting.id)
    #     assert await meeting2.contact == contact

    @mock.patch('app.pipedrive.api.session.request')
    async def test_person_update_no_changes(self, mock_request):
        mock_request.side_effect = fake_pd_request(self.pipedrive)
        company = await Company.create(name='Test company', pd_org_id=20, sales_person=self.admin)
        contact = await Contact.create(first_name='John', last_name='Smith', pd_person_id=30, company=company)
        data = copy.deepcopy(basic_pd_person_data())
        data['previous'] = copy.deepcopy(data['data'])
        data['previous']['hermes_id'] = contact.id
        r = await self.client.post(self.url, json=data)
        assert r.status_code == 200, r.json()
        contact = await Contact.get()
        assert contact.name == 'John Smith'

    @mock.patch('app.pipedrive.api.session.request')
    async def test_person_update_no_hermes_id(self, mock_request):
        mock_request.side_effect = fake_pd_request(self.pipedrive)
        company = await Company.create(name='Test company', pd_org_id=20, sales_person=self.admin)
        await Contact.create(first_name='John', last_name='Smith', pd_person_id=30, company=company)
        data = copy.deepcopy(basic_pd_person_data())
        data['previous'] = copy.deepcopy(data['data'])
        r = await self.client.post(self.url, json=data)
        assert r.status_code == 200, r.json()
        contact = await Contact.get()
        assert contact.name == 'John Smith'

    @mock.patch('app.pipedrive.api.session.request')
    async def test_person_update_doesnt_exist(self, mock_request):
        mock_request.side_effect = fake_pd_request(self.pipedrive)
        await Company.create(name='Test company', pd_org_id=20, sales_person=self.admin)
        data = copy.deepcopy(basic_pd_person_data())
        data['previous'] = copy.deepcopy(data['data'])
        data['data'].update(name='Brimstone')
        r = await self.client.post(self.url, json=data)
        assert r.status_code == 200, r.json()
        contact = await Contact.get()
        assert contact.name == 'Brimstone'

    @mock.patch('app.pipedrive.api.session.request')
    async def test_person_update_with_previous_without_name(self, mock_request):
        """Test that we handle previous data that doesn't include a name field."""
        mock_request.side_effect = fake_pd_request(self.pipedrive)
        company = await Company.create(name='Test company', pd_org_id=20, sales_person=self.admin)
        contact = await Contact.create(first_name='Matthew', last_name='Carty', pd_person_id=41953, company=company)

        # This simulates the actual webhook data from the error where previous only has obj_type and phones
        data = {
            'data': {
                'add_time': '2025-10-06T22:30:25Z',
                'emails': [{'label': 'work', 'primary': True, 'value': 'matthewjcarty@gmail.com'}],
                'first_name': 'Matthew',
                'id': 41953,
                'label': None,
                'label_ids': [],
                'last_name': 'Carty',
                'name': 'Matthew Carty',
                'org_id': 17410,
                'owner_id': 10,
                '234_hermes_id_567': contact.id,
            },
            'meta': {
                'action': 'change',
                'company_id': '11324733',
                'correlation_id': 'dac2a3d8-0220-4b6d-93ce-4cd080422032',
                'entity': 'person',
                'entity_id': '41953',
                'id': '3ad8a556-bcf0-46c3-93aa-8b1e9d829253',
                'is_bulk_edit': False,
                'timestamp': '2025-10-09T16:17:23.241Z',
                'type': 'general',
                'user_id': '15395742',
            },
            'previous': {
                'obj_type': 'person',
                'phones': [],
            },
        }
        r = await self.client.post(self.url, json=data)
        assert r.status_code == 200, r.json()
        contact = await Contact.get()
        assert contact.first_name == 'Matthew'
        assert contact.last_name == 'Carty'

    @mock.patch('fastapi.BackgroundTasks.add_task')
    async def test_deal_create(self, mock_add_task):
        stage = await Stage.create(pd_stage_id=50, name='Stage 1')
        await Pipeline.create(pd_pipeline_id=60, name='Pipeline 1', dft_entry_stage=stage)
        company = await Company.create(name='Test company', pd_org_id=20, sales_person=self.admin)
        contact = await Contact.create(first_name='Brian', last_name='Blessed', pd_person_id=30, company=company)
        assert not await Deal.exists()
        r = await self.client.post(self.url, json=basic_pd_deal_data())
        assert r.status_code == 200, r.json()
        deal = await Deal.get()
        assert deal.name == 'Deal 1'
        assert await deal.company == company
        assert await deal.contact == contact
        assert await deal.stage == stage
        assert await deal.admin == self.admin

    @mock.patch('fastapi.BackgroundTasks.add_task')
    async def test_deal_create_owner_doesnt_exist(self, mock_add_task):
        stage = await Stage.create(pd_stage_id=50, name='Stage 1')
        await Pipeline.create(pd_pipeline_id=60, name='Pipeline 1', dft_entry_stage=stage)
        company = await Company.create(name='Test company', pd_org_id=20, sales_person=self.admin)
        await Contact.create(first_name='Brian', last_name='Blessed', pd_person_id=30, company=company)
        data = copy.deepcopy(basic_pd_deal_data())
        data['data']['user_id'] = 999
        r = await self.client.post(self.url, json=data)
        assert r.status_code == 422, r.json()
        assert r.json() == {
            'detail': [{'loc': ['user_id'], 'msg': 'Admin with pd_owner_id 999 does not exist', 'type': 'value_error'}]
        }

    @mock.patch('fastapi.BackgroundTasks.add_task')
    async def test_deal_create_stage_doesnt_exist(self, mock_add_task):
        stage = await Stage.create(pd_stage_id=50, name='Stage 1')
        await Pipeline.create(pd_pipeline_id=60, name='Pipeline 1', dft_entry_stage=stage)
        company = await Company.create(name='Test company', pd_org_id=20, sales_person=self.admin)
        await Contact.create(first_name='Brian', last_name='Blessed', pd_person_id=30, company=company)
        data = copy.deepcopy(basic_pd_deal_data())
        data['data']['stage_id'] = 999
        r = await self.client.post(self.url, json=data)
        assert r.status_code == 422, r.json()
        assert r.json() == {
            'detail': [{'loc': ['stage_id'], 'msg': 'Stage with pd_stage_id 999 does not exist', 'type': 'value_error'}]
        }

    @mock.patch('fastapi.BackgroundTasks.add_task')
    async def test_deal_create_pipeline_doesnt_exist(self, mock_add_task):
        stage = await Stage.create(pd_stage_id=50, name='Stage 1')
        await Pipeline.create(pd_pipeline_id=60, name='Pipeline 1', dft_entry_stage=stage)
        company = await Company.create(name='Test company', pd_org_id=20, sales_person=self.admin)
        await Contact.create(first_name='Brian', last_name='Blessed', pd_person_id=30, company=company)
        data = copy.deepcopy(basic_pd_deal_data())
        data['data']['pipeline_id'] = 999
        r = await self.client.post(self.url, json=data)
        assert r.status_code == 422, r.json()
        assert r.json() == {
            'detail': [
                {
                    'loc': ['pipeline_id'],
                    'msg': 'Pipeline with pd_pipeline_id 999 does not exist',
                    'type': 'value_error',
                }
            ]
        }

    @mock.patch('fastapi.BackgroundTasks.add_task')
    async def test_deal_create_contact_doesnt_exist(self, mock_add_task):
        stage = await Stage.create(pd_stage_id=50, name='Stage 1')
        await Pipeline.create(pd_pipeline_id=60, name='Pipeline 1', dft_entry_stage=stage)
        company = await Company.create(name='Test company', pd_org_id=20, sales_person=self.admin)
        await Contact.create(first_name='Brian', last_name='Blessed', pd_person_id=30, company=company)
        data = copy.deepcopy(basic_pd_deal_data())
        data['data']['person_id'] = 999
        r = await self.client.post(self.url, json=data)
        assert r.status_code == 200, r.json()
        deal = await Deal.get()
        assert deal.name == 'Deal 1'
        assert await deal.company == company
        assert not await deal.contact
        assert await deal.stage == stage
        assert await deal.admin == self.admin

    @mock.patch('fastapi.BackgroundTasks.add_task')
    async def test_deal_delete(self, mock_add_task):
        stage = await Stage.create(pd_stage_id=50, name='Stage 1')
        pipeline = await Pipeline.create(pd_pipeline_id=60, name='Pipeline 1', dft_entry_stage=stage)
        company = await Company.create(name='Test company', pd_org_id=20, sales_person=self.admin)
        contact = await Contact.create(first_name='Brian', last_name='Blessed', company=company)
        deal = await Deal.create(
            name='Test deal',
            pd_deal_id=40,
            company=company,
            contact=contact,
            pipeline=pipeline,
            stage=stage,
            admin=self.admin,
        )
        assert await Deal.exists()
        data = copy.deepcopy(basic_pd_deal_data())
        data['previous'] = data.pop('data')
        data['previous']['hermes_id'] = deal.id
        r = await self.client.post(self.url, json=data)
        assert r.status_code == 200, r.json()
        assert not await Deal.exists()

    @mock.patch('fastapi.BackgroundTasks.add_task')
    async def test_deal_delete_with_custom_fields(self, mock_add_task):
        """Test that delete events with custom fields (including signup_questionnaire) don't crash"""
        stage = await Stage.create(pd_stage_id=50, name='Stage 1')
        pipeline = await Pipeline.create(pd_pipeline_id=60, name='Pipeline 1', dft_entry_stage=stage)
        company = await Company.create(name='Test company', pd_org_id=20, sales_person=self.admin)
        contact = await Contact.create(first_name='Brian', last_name='Blessed', company=company)
        deal = await Deal.create(
            name='Test deal',
            pd_deal_id=9161,
            company=company,
            contact=contact,
            pipeline=pipeline,
            stage=stage,
            admin=self.admin,
        )

        # Create signup_questionnaire custom field
        await CustomField.create(
            linked_object_type='Deal',
            pd_field_id='1c68afb8974133b7f9d0c30fdbf1d39de2255399',
            machine_name='signup_questionnaire',
            name='Signup Questionnaire',
            field_type=CustomField.TYPE_STR,
        )
        await build_custom_field_schema()

        assert await Deal.exists()
        # This mimics the actual delete webhook from production where data is explicitly None
        data = {
            'data': None,
            'previous': {
                'id': 9161,
                'add_time': '2025-08-10T02:02:14Z',
                'currency': 'GBP',
                'expected_close_date': '2025-08-24',
                'hermes_id': deal.id,
                'custom_fields': {
                    '1c68afb8974133b7f9d0c30fdbf1d39de2255399': {
                        'type': 'text',
                        'value': "{'how-did-you-hear-about-us': 'Other'}",
                    },
                },
            },
            'meta': {
                'action': 'delete',
                'entity': 'deal',
                'entity_id': '9161',
            },
        }
        r = await self.client.post(self.url, json=data)
        assert r.status_code == 200, r.json()
        assert not await Deal.exists()

    @mock.patch('fastapi.BackgroundTasks.add_task')
    async def test_deal_update(self, mock_add_task):
        stage = await Stage.create(pd_stage_id=50, name='Stage 1')
        pipeline = await Pipeline.create(pd_pipeline_id=60, name='Pipeline 1', dft_entry_stage=stage)
        company = await Company.create(name='Test company', pd_org_id=20, sales_person=self.admin)
        contact = await Contact.create(first_name='Brian', last_name='Blessed', pd_person_id=30, company=company)
        deal = await Deal.create(
            name='Old test deal',
            pd_deal_id=40,
            company=company,
            contact=contact,
            pipeline=pipeline,
            stage=stage,
            admin=self.admin,
        )
        assert await Deal.exists()

        data = copy.deepcopy(basic_pd_deal_data())
        data['previous'] = copy.deepcopy(data['data'])
        data['previous']['hermes_id'] = deal.id
        data['data'].update(title='New test deal')
        r = await self.client.post(self.url, json=data)
        assert r.status_code == 200, r.json()
        deal = await Deal.get()
        assert deal.name == 'New test deal'

    @mock.patch('fastapi.BackgroundTasks.add_task')
    async def test_deal_update_no_changes(self, mock_add_task):
        stage = await Stage.create(pd_stage_id=50, name='Stage 1')
        pipeline = await Pipeline.create(pd_pipeline_id=60, name='Pipeline 1', dft_entry_stage=stage)
        company = await Company.create(name='Test company', pd_org_id=20, sales_person=self.admin)
        contact = await Contact.create(first_name='Brian', last_name='Blessed', pd_person_id=30, company=company)
        deal = await Deal.create(
            name='Old test deal',
            pd_deal_id=40,
            company=company,
            contact=contact,
            pipeline=pipeline,
            stage=stage,
            admin=self.admin,
        )
        assert await Deal.exists()
        data = copy.deepcopy(basic_pd_deal_data())
        data['data']['hermes_id'] = deal.id
        data['previous'] = copy.deepcopy(data['data'])
        r = await self.client.post(self.url, json=data)
        assert r.status_code == 200, r.json()
        deal = await Deal.get()
        assert deal.name == 'Old test deal'

    @mock.patch('fastapi.BackgroundTasks.add_task')
    async def test_deal_update_doesnt_exist(self, mock_add_task):
        stage = await Stage.create(pd_stage_id=50, name='Stage 1')
        await Pipeline.create(pd_pipeline_id=60, name='Pipeline 1', dft_entry_stage=stage)
        company = await Company.create(name='Test company', pd_org_id=20, sales_person=self.admin)
        await Contact.create(first_name='Brian', last_name='Blessed', pd_person_id=30, company=company)
        data = copy.deepcopy(basic_pd_deal_data())
        data['previous'] = copy.deepcopy(data['data'])
        data['data'].update(title='New test deal')
        r = await self.client.post(self.url, json=data)
        assert r.status_code == 200, r.json()
        deal = await Deal.get()
        assert deal.name == 'New test deal'

    @mock.patch('fastapi.BackgroundTasks.add_task')
    async def test_deal_update_partial_only_stage_changed(self, mock_add_task):
        """Test v2 webhook with only changed field (stage_id) in data and previous"""
        stage1 = await Stage.create(pd_stage_id=50, name='Stage 1')
        stage2 = await Stage.create(pd_stage_id=51, name='Stage 2')
        pipeline = await Pipeline.create(pd_pipeline_id=60, name='Pipeline 1', dft_entry_stage=stage1)
        company = await Company.create(name='Test company', pd_org_id=20, sales_person=self.admin)
        contact = await Contact.create(first_name='Brian', last_name='Blessed', pd_person_id=30, company=company)
        deal = await Deal.create(
            name='Test deal',
            pd_deal_id=40,
            company=company,
            contact=contact,
            pipeline=pipeline,
            stage=stage1,
            admin=self.admin,
            status='open',
        )

        await build_custom_field_schema()

        # V2 webhook only sends changed fields
        data = {
            'data': {
                'id': 40,
                'stage_id': 51,
                'hermes_id': deal.id,
            },
            'previous': {
                'stage_id': 50,
                'hermes_id': deal.id,
            },
            'meta': {'action': 'change', 'entity': 'deal', 'version': '2.0'},
        }

        r = await self.client.post(self.url, json=data)
        assert r.status_code == 200, r.json()
        deal = await Deal.get()
        assert await deal.stage == stage2
        assert deal.name == 'Test deal'  # Unchanged
        assert await deal.company == company  # Unchanged

    @mock.patch('fastapi.BackgroundTasks.add_task')
    async def test_deal_update_partial_multiple_fields(self, mock_add_task):
        """Test v2 webhook with multiple changed fields but not all fields"""
        stage = await Stage.create(pd_stage_id=50, name='Stage 1')
        pipeline = await Pipeline.create(pd_pipeline_id=60, name='Pipeline 1', dft_entry_stage=stage)
        company = await Company.create(name='Test company', pd_org_id=20, sales_person=self.admin)
        contact = await Contact.create(first_name='Brian', last_name='Blessed', pd_person_id=30, company=company)
        deal = await Deal.create(
            name='Old deal name',
            pd_deal_id=40,
            company=company,
            contact=contact,
            pipeline=pipeline,
            stage=stage,
            admin=self.admin,
            status='open',
        )

        await build_custom_field_schema()

        # V2 webhook sends only changed fields
        data = {
            'data': {
                'id': 40,
                'title': 'New deal name',
                'status': 'won',
                'hermes_id': deal.id,
            },
            'previous': {
                'title': 'Old deal name',
                'status': 'open',
                'hermes_id': deal.id,
            },
            'meta': {'action': 'change', 'entity': 'deal', 'version': '2.0'},
        }

        r = await self.client.post(self.url, json=data)
        assert r.status_code == 200, r.json()
        deal = await Deal.get()
        assert deal.name == 'New deal name'
        assert deal.status == 'won'
        assert await deal.stage == stage  # Unchanged
        assert await deal.pipeline == pipeline  # Unchanged

    @mock.patch('fastapi.BackgroundTasks.add_task')
    async def test_deal_update_with_null_date_fields(self, mock_add_task):
        """Test that updating deals with None/null date fields doesn't cause parsing errors"""
        stage = await Stage.create(pd_stage_id=50, name='Stage 1')
        pipeline = await Pipeline.create(pd_pipeline_id=60, name='Pipeline 1', dft_entry_stage=stage)
        company = await Company.create(name='Test company', pd_org_id=20, sales_person=self.admin)
        contact = await Contact.create(first_name='Brian', last_name='Blessed', pd_person_id=30, company=company)
        deal = await Deal.create(
            name='Test deal',
            pd_deal_id=40,
            company=company,
            contact=contact,
            pipeline=pipeline,
            stage=stage,
            admin=self.admin,
        )

        data = copy.deepcopy(basic_pd_deal_data())
        data['previous'] = copy.deepcopy(data['data'])
        data['previous']['hermes_id'] = deal.id
        data['data']['hermes_id'] = deal.id
        data['data']['close_time'] = None
        data['data']['title'] = 'Updated deal'

        r = await self.client.post(self.url, json=data)
        # This should succeed without a ParseError
        assert r.status_code == 200, r.json()
        deal = await Deal.get()
        assert deal.name == 'Updated deal'

    @mock.patch('fastapi.BackgroundTasks.add_task')
    async def test_org_update_partial_only_name_changed(self, mock_add_task):
        """Test v2 webhook for org with only name field changed"""
        company = await Company.create(name='Old Company Name', pd_org_id=20, sales_person=self.admin)
        await build_custom_field_schema()

        # V2 webhook only sends changed field
        data = {
            'data': {
                'id': 20,
                'name': 'New Company Name',
                'hermes_id': company.id,
            },
            'previous': {
                'name': 'Old Company Name',
                'hermes_id': company.id,
            },
            'meta': {'action': 'change', 'entity': 'organization', 'version': '2.0'},
        }

        r = await self.client.post(self.url, json=data)
        assert r.status_code == 200, r.json()
        company = await Company.get()
        assert company.name == 'New Company Name'
        assert await company.sales_person == self.admin  # Unchanged

    async def test_pipeline_create(self):
        # They are created in the test setup
        await Pipeline.all().delete()
        await Stage.all().delete()

        r = await self.client.post(self.url, json=basic_pd_pipeline_data())
        assert r.status_code == 200, r.json()
        pipeline = await Pipeline.get()
        assert pipeline.name == 'Pipeline 1'
        assert pipeline.pd_pipeline_id == 60

    async def test_pipeline_delete(self):
        # They are created in the test setup
        await Pipeline.all().delete()
        await Stage.all().delete()

        await Pipeline.create(name='Pipeline 1', pd_pipeline_id=60)
        data = copy.deepcopy(basic_pd_pipeline_data())
        data['previous'] = data.pop('data')
        r = await self.client.post(self.url, json=data)
        assert r.status_code == 200, r.json()
        assert not await Pipeline.exists()

    async def test_pipeline_update(self):
        # They are created in the test setup
        await Pipeline.all().delete()
        await Stage.all().delete()

        await Pipeline.create(name='Old Pipeline', pd_pipeline_id=60)
        data = copy.deepcopy(basic_pd_pipeline_data())
        data['previous'] = copy.deepcopy(data['data'])
        data['data'].update(name='New Pipeline')
        r = await self.client.post(self.url, json=data)
        assert r.status_code == 200, r.json()
        pipeline = await Pipeline.get()
        assert pipeline.name == 'New Pipeline'

    async def test_pipeline_update_no_changes(self):
        # They are created in the test setup
        await Pipeline.all().delete()
        await Stage.all().delete()

        await Pipeline.create(name='Old Pipeline', pd_pipeline_id=60)
        data = copy.deepcopy(basic_pd_pipeline_data())
        data['previous'] = copy.deepcopy(data['data'])
        r = await self.client.post(self.url, json=data)
        assert r.status_code == 200, r.json()
        pipeline = await Pipeline.get()
        assert pipeline.name == 'Old Pipeline'

    async def test_pipeline_update_doesnt_exist(self):
        # They are created in the test setup
        await Pipeline.all().delete()
        await Stage.all().delete()

        data = copy.deepcopy(basic_pd_pipeline_data())
        data['previous'] = copy.deepcopy(data['data'])
        data['data'].update(name='New test pipeline')
        r = await self.client.post(self.url, json=data)
        assert r.status_code == 200, r.json()
        pipeline = await Pipeline.get()
        assert pipeline.name == 'New test pipeline'

    async def test_pipeline_update_with_null_fields(self):
        """Test that updating pipelines with None/null fields doesn't cause parsing errors"""
        await Pipeline.all().delete()
        await Stage.all().delete()

        await Pipeline.create(name='Old Pipeline', pd_pipeline_id=60)
        data = copy.deepcopy(basic_pd_pipeline_data())
        data['previous'] = copy.deepcopy(data['data'])
        data['data'].update(name='New Pipeline', active=None)

        r = await self.client.post(self.url, json=data)
        # This should succeed without a ParseError
        assert r.status_code == 200, r.json()
        pipeline = await Pipeline.get()
        assert pipeline.name == 'New Pipeline'

    async def test_stage_create(self):
        # They are created in the test setup
        await Pipeline.all().delete()
        await Stage.all().delete()

        r = await self.client.post(self.url, json=basic_pd_stage_data())
        assert r.status_code == 200, r.json()
        stage = await Stage.get()
        assert stage.name == 'Stage 1'
        assert stage.pd_stage_id == 50

    async def test_stage_delete(self):
        # They are created in the test setup
        await Pipeline.all().delete()
        await Stage.all().delete()

        await Stage.create(name='Stage 1', pd_stage_id=50)
        data = copy.deepcopy(basic_pd_stage_data())
        data['previous'] = data.pop('data')
        r = await self.client.post(self.url, json=data)
        assert r.status_code == 200, r.json()
        assert not await Stage.exists()

    async def test_stage_update(self):
        # They are created in the test setup
        await Pipeline.all().delete()
        await Stage.all().delete()

        await Stage.create(name='Stage 1', pd_stage_id=50)
        data = copy.deepcopy(basic_pd_stage_data())
        data['previous'] = copy.deepcopy(data['data'])
        data['data'].update(name='New Stage')
        r = await self.client.post(self.url, json=data)
        assert r.status_code == 200, r.json()
        stage = await Stage.get()
        assert stage.name == 'New Stage'

    async def test_stage_update_no_changes(self):
        # They are created in the test setup
        await Pipeline.all().delete()
        await Stage.all().delete()

        await Stage.create(name='Old Stage', pd_stage_id=50)
        data = copy.deepcopy(basic_pd_stage_data())
        data['previous'] = copy.deepcopy(data['data'])
        r = await self.client.post(self.url, json=data)
        assert r.status_code == 200, r.json()
        stage = await Stage.get()
        assert stage.name == 'Old Stage'

    async def test_stage_update_doesnt_exist(self):
        # They are created in the test setup
        await Pipeline.all().delete()
        await Stage.all().delete()

        data = copy.deepcopy(basic_pd_stage_data())
        data['previous'] = copy.deepcopy(data['data'])
        data['data'].update(name='New test stage')
        r = await self.client.post(self.url, json=data)
        assert r.status_code == 200, r.json()
        stage = await Stage.get()
        assert stage.name == 'New test stage'

    async def test_stage_update_with_null_fields(self):
        """Test that updating stages with None/null fields doesn't cause parsing errors"""
        await Pipeline.all().delete()
        await Stage.all().delete()

        await Stage.create(name='Old Stage', pd_stage_id=50)
        data = copy.deepcopy(basic_pd_stage_data())
        data['previous'] = copy.deepcopy(data['data'])
        data['data'].update(name='New Stage', pipeline_id=None)

        r = await self.client.post(self.url, json=data)
        # This should succeed without a ParseError
        assert r.status_code == 200, r.json()
        stage = await Stage.get()
        assert stage.name == 'New Stage'

    ## TODO: Re-enable in #282
    # async def test_duplicate_hermes_ids(self):
    #     await Company.create(id=1, name='Old test company', sales_person=self.admin)
    #     await Company.create(id=2, name='Old test company', sales_person=self.admin)
    #
    #     data = copy.deepcopy(basic_pd_org_data())
    #     data['previous'] = copy.deepcopy(data['data'])
    #     data['data'].update({'123_hermes_id_456': '1, 2'})
    #     r = await self.client.post(self.url, json=data)
    #     assert r.status_code == 200
    #
    #     assert await Company.exists(id=1)
    #     assert not await Company.exists(id=2)

    # async def test_single_duplicate_hermes_ids(self):
    #     await Company.create(id=1, name='Old test company', sales_person=self.admin)
    #     data = copy.deepcopy(basic_pd_org_data())
    #     data['previous'] = copy.deepcopy(data['data'])
    #     data['data'].update({'123_hermes_id_456': '1'})
    #     r = await self.client.post(self.url, json=data)
    #     assert r.status_code == 200
    #
    #     assert await Company.exists(id=1)
    #
    # async def test_duplicate_hermes_ids_correct_format(self):
    #     await Company.create(id=1, name='Old test company', sales_person=self.admin)
    #
    #     data = copy.deepcopy(basic_pd_org_data())
    #     data['previous'] = copy.deepcopy(data['data'])
    #     data['data'].update({'123_hermes_id_456': 1})
    #     r = await self.client.post(self.url, json=data)
    #     assert r.status_code == 200
    #
    #     assert await Company.exists(id=1)

    @mock.patch('app.pipedrive.api.session.request')
    async def test_org_update_with_date_custom_field(self, mock_request):
        mock_request.side_effect = fake_pd_request(self.pipedrive)

        await CustomField.create(
            linked_object_type='Company',
            pd_field_id='regression_test_date_field',
            hermes_field_name='card_saved_dt',
            name='Regression Test Date',
            machine_name='regression_test_date',
            field_type=CustomField.TYPE_DATE,
        )
        await build_custom_field_schema()

        company = await Company.create(name='Test Company', pd_org_id=9999, sales_person=self.admin, card_saved_dt=None)
        webhook_data = {
            'meta': {'action': 'change', 'entity': 'organization', 'entity_id': '9999'},
            'data': {
                'id': 9999,
                'name': 'Test Company',
                'owner_id': self.admin.pd_owner_id,
                '123_hermes_id_456': company.id,
                'regression_test_date_field': '2021-06-04',
            },
            'previous': {'name': 'Test Company', 'regression_test_date_field': None},
        }

        r = await self.client.post(self.url, json=webhook_data)
        assert r.status_code == 200, r.json()

        await company.refresh_from_db()
        assert company.card_saved_dt.date().isoformat() == '2021-06-04'

    async def test_activity_webhook(self):
        """Test that activity webhooks are ignored early without validation"""
        # Activities are calendar events that we create in Pipedrive but don't need to sync back
        data = {'meta': {'entity': 'activity'}, 'data': {'id': 123}}
        r = await self.client.post(self.url, json=data)
        assert r.status_code == 200, r.json()
        assert r.json() == {'status': 'ok'}

    async def test_note_webhook(self):
        """Test that note webhooks are ignored early without validation"""
        # Notes are comments that users add to records in Pipedrive but we don't need to sync them back
        data = {'meta': {'entity': 'note'}, 'data': {'id': 456}}
        r = await self.client.post(self.url, json=data)
        assert r.status_code == 200, r.json()
        assert r.json() == {'status': 'ok'}

    async def test_unknown_entity_webhook(self):
        """Test that unknown entity types are gracefully ignored"""
        # If Pipedrive adds new entity types, we should ignore them by default
        data = {'meta': {'entity': 'unknown_type'}, 'data': {'id': 789}}
        r = await self.client.post(self.url, json=data)
        assert r.status_code == 200, r.json()
        assert r.json() == {'status': 'ok'}

<<<<<<< HEAD
    async def test_custom_field_fallback_format(self):
        """
        Test that custom fields with unexpected formats are handled by the fallback.
        """
        # Create company with pd_org_id
        company = await Company.create(
            name='Test Company', pd_org_id=20, sales_person=self.admin, tc2_cligency_id=12345
        )

        # Prepare event data with custom field in an unexpected format (not None, not dict)
        data = copy.deepcopy(basic_pd_org_data())
        data['data']['hermes_id'] = company.id
        # Add a custom field with a non-dict, non-None value (fallback case)
        data['data']['custom_fields'] = {'some_field': 'plain_string_value'}

        r = await self.client.post(self.url, json=data)
        assert r.status_code == 200, r.json()

    @mock.patch('app.pipedrive.api.session.request')
    async def test_inherited_deal_custom_field_revert(self, mock_request):
        """
        Test that changes to inherited custom fields on deals are reverted.
        """
        mock_request.side_effect = fake_pd_request(self.pipedrive)

        # Create a company with pd_org_id
        company = await Company.create(name='Test company', pd_org_id=1, sales_person=self.admin)
        self.pipedrive.db['organizations'][1] = {'id': 1, 'name': 'Test company', 'owner_id': 10}

        # Create an inherited custom field (no hermes_field_name or tc2_machine_name)
        await CustomField.create(
            name='Inherited Field',
            machine_name='inherited_field',
            field_type=CustomField.TYPE_STR,
            linked_object_type='Deal',
            pd_field_id='deal_inherited_field',
        )
        await build_custom_field_schema()

        contact = await Contact.create(
            first_name='John', last_name='Doe', email='john@example.com', company=company, pd_person_id=1
        )
        self.pipedrive.db['persons'][1] = {'id': 1, 'name': 'John Doe', 'org_id': 1}

        deal = await Deal.create(
            name='Test Deal',
            company=company,
            contact=contact,
            pipeline=self.pipeline,
            stage=self.stage,
            admin=self.admin,
            pd_deal_id=100,
        )
        self.pipedrive.db['deals'][100] = {
            'id': 100,
            'title': 'Test Deal',
            'org_id': 1,
            'person_id': 1,
            'pipeline_id': self.pipeline.pd_pipeline_id,
            'stage_id': self.stage.pd_stage_id,
            'user_id': 10,
            'deal_inherited_field': 'original_value',
        }

        # Simulate a webhook that tries to change the inherited field
        data = {
            'meta': {'entity': 'deal', 'action': 'updated'},
            'data': {
                'id': 100,
                'title': 'Test Deal',
                'org_id': 1,
                'person_id': 1,
                'pipeline_id': self.pipeline.pd_pipeline_id,
                'stage_id': self.stage.pd_stage_id,
                'user_id': 10,
                'hermes_id': deal.id,  # Add hermes_id so it updates instead of creating
                'custom_fields': {
                    'deal_inherited_field': {'type': 'varchar', 'value': 'changed_value'},
                },
            },
            'previous': {
                'deal_inherited_field': 'original_value',
            },
        }

        r = await self.client.post(self.url, json=data)
        assert r.status_code == 200, r.json()

        # Verify that the change was reverted (data now has previous value)
        # The callback will have processed the event with the reverted value

    @mock.patch('app.pipedrive.views.update_client_from_company')
    @mock.patch('app.pipedrive.api.session.request')
    async def test_deal_deletion_with_tc2_agency_id(self, mock_request, mock_update_client):
        """
        Test that when a deal is deleted and the company has tc2_agency_id,
        the background task is triggered.
        """

        # Make the mock async
        async def mock_update(*args, **kwargs):
            pass

        mock_update_client.side_effect = mock_update
        mock_request.side_effect = fake_pd_request(self.pipedrive)

        # Create company with tc2_agency_id
        company = await Company.create(
            name='Test Company', pd_org_id=1, sales_person=self.admin, tc2_agency_id=999, tc2_cligency_id=888
        )
        self.pipedrive.db['organizations'][1] = {'id': 1, 'name': 'Test Company', 'owner_id': 10}

        contact = await Contact.create(
            first_name='John', last_name='Doe', email='john@example.com', company=company, pd_person_id=1
        )
        self.pipedrive.db['persons'][1] = {'id': 1, 'name': 'John Doe', 'org_id': 1}

        deal = await Deal.create(
            name='Test Deal',
            company=company,
            contact=contact,
            pipeline=self.pipeline,
            stage=self.stage,
            admin=self.admin,
            pd_deal_id=200,
        )
        self.pipedrive.db['deals'][200] = {
            'id': 200,
            'title': 'Test Deal',
            'org_id': 1,
            'person_id': 1,
            'pipeline_id': self.pipeline.pd_pipeline_id,
            'stage_id': self.stage.pd_stage_id,
            'user_id': 10,
        }

        # Simulate a deal deletion webhook
        data = {
            'meta': {'entity': 'deal', 'action': 'deleted'},
            'previous': {
                'id': 200,
                'title': 'Test Deal',
                'org_id': 1,
                'person_id': 1,
                'pipeline_id': self.pipeline.pd_pipeline_id,
                'stage_id': self.stage.pd_stage_id,
                'user_id': 10,
                'hermes_id': deal.id,  # Add hermes_id so it can find the deal
                'custom_fields': {},
            },
        }

        r = await self.client.post(self.url, json=data)
        assert r.status_code == 200, r.json()

        # The deal should be deleted
        assert not await Deal.exists()

        # Verify that the background task was called
        mock_update_client.assert_called_once()
        call_args = mock_update_client.call_args
        called_company = call_args[0][0]
        assert called_company.id == company.id
        assert called_company.tc2_agency_id == 999
=======
    @mock.patch('app.pipedrive.api.session.request')
    async def test_org_merged_hermes_id_webhook(self, mock_request):
        """Test that merged organizations with comma-separated hermes_ids are handled correctly"""
        mock_request.side_effect = fake_pd_request(self.pipedrive)

        # Create two companies that exist in Hermes
        # Company 1 is linked to Pipedrive org 100 (the primary org after merge)
        company1 = await Company.create(name='Company 1', pd_org_id=100, sales_person=self.admin, tc2_agency_id=1001)
        # Company 2 was linked to Pipedrive org 200 (which got merged into org 100)
        company2 = await Company.create(name='Company 2', pd_org_id=200, sales_person=self.admin, tc2_agency_id=1002)

        # Add the merged org to the fake Pipedrive database (this represents the state after merge in Pipedrive)
        self.pipedrive.db['organizations'][100] = {
            'id': 100,
            'name': 'Merged Company',
            'owner_id': self.admin.pd_owner_id,
            '123_hermes_id_456': f'{company1.id}, {company2.id}',
        }

        # Simulate Pipedrive merging the organizations - hermes_id becomes comma-separated
        # Org 100 is the primary, so company1 should be the one that gets updated
        webhook_data = {
            'meta': {'action': 'change', 'entity': 'organization', 'entity_id': '100'},
            'data': {
                'id': 100,
                'name': 'Merged Company',
                'owner_id': self.admin.pd_owner_id,
                '123_hermes_id_456': f'{company1.id}, {company2.id}',  # Comma-separated IDs
            },
            'previous': {
                'name': 'Company 1',
                '123_hermes_id_456': company1.id,
            },
        }

        r = await self.client.post(self.url, json=webhook_data)
        assert r.status_code == 200, r.json()

        # Company 1 (linked to pd_org_id=100) should be updated with merged data
        company1_updated = await Company.get(id=company1.id)
        assert company1_updated.name == 'Merged Company'
        assert company1_updated.pd_org_id == 100

        # Company 2 should still exist (no deletion)
        company2_still_exists = await Company.filter(id=company2.id).exists()
        assert company2_still_exists

        # Verify Pipedrive was updated with just company1's hermes_id
        update_calls = [
            call
            for call in mock_request.call_args_list
            if call[1].get('method') == 'PUT' and 'organizations/100' in call[1].get('url', '')
        ]
        assert len(update_calls) >= 1, 'Pipedrive should be updated to fix hermes_id'

    @mock.patch('app.pipedrive.api.session.request')
    async def test_person_merged_hermes_id_webhook(self, mock_request):
        """Test that merged persons with comma-separated hermes_ids are handled correctly"""
        mock_request.side_effect = fake_pd_request(self.pipedrive)

        company = await Company.create(name='Company', pd_org_id=300, sales_person=self.admin)

        # Create two contacts that exist in Hermes
        # Contact 1 is linked to Pipedrive person 400 (the primary person after merge)
        contact1 = await Contact.create(
            first_name='John', last_name='Doe', email='john@example.com', pd_person_id=400, company=company
        )
        # Contact 2 was linked to Pipedrive person 500 (which got merged into person 400)
        contact2 = await Contact.create(
            first_name='Jane', last_name='Doe', email='jane@example.com', pd_person_id=500, company=company
        )

        # Add the merged person to the fake Pipedrive database
        self.pipedrive.db['persons'][400] = {
            'id': 400,
            'name': 'Jane Doe',
            'email': 'jane@example.com',
            'org_id': company.pd_org_id,
            'owner_id': self.admin.pd_owner_id,
            '234_hermes_id_567': f'{contact1.id}, {contact2.id}',
        }

        # Simulate Pipedrive merging the persons
        webhook_data = {
            'meta': {'action': 'change', 'entity': 'person', 'entity_id': '400'},
            'data': {
                'id': 400,
                'name': 'Jane Doe',
                'email': 'jane@example.com',
                'org_id': company.pd_org_id,
                'owner_id': self.admin.pd_owner_id,
                '234_hermes_id_567': f'{contact1.id}, {contact2.id}',
            },
            'previous': {
                'name': 'John Doe',
                '234_hermes_id_567': contact1.id,
            },
        }

        r = await self.client.post(self.url, json=webhook_data)
        assert r.status_code == 200, r.json()

        # Contact 1 (linked to pd_person_id=400) should be updated with merged data
        contact1_updated = await Contact.get(id=contact1.id)
        assert contact1_updated.first_name == 'Jane'
        assert contact1_updated.pd_person_id == 400

        # Contact 2 should still exist (no deletion)
        contact2_still_exists = await Contact.filter(id=contact2.id).exists()
        assert contact2_still_exists

    @mock.patch('app.pipedrive.api.session.request')
    async def test_deal_merged_hermes_id_webhook(self, mock_request):
        """Test that merged deals with comma-separated hermes_ids are handled correctly"""
        mock_request.side_effect = fake_pd_request(self.pipedrive)

        company = await Company.create(name='Company', pd_org_id=600, sales_person=self.admin)
        contact = await Contact.create(
            first_name='Test', last_name='User', email='test@example.com', pd_person_id=700, company=company
        )

        # Create two deals that exist in Hermes
        # Deal 1 is linked to Pipedrive deal 800 (the primary deal after merge)
        deal1 = await Deal.create(
            name='Deal 1',
            pd_deal_id=800,
            company=company,
            contact=contact,
            admin=self.admin,
            pipeline=self.pipeline,
            stage=self.stage,
        )
        # Deal 2 was linked to Pipedrive deal 900 (which got merged into deal 800)
        deal2 = await Deal.create(
            name='Deal 2',
            pd_deal_id=900,
            company=company,
            contact=contact,
            admin=self.admin,
            pipeline=self.pipeline,
            stage=self.stage,
        )

        # Add the merged deal to the fake Pipedrive database
        self.pipedrive.db['deals'][800] = {
            'id': 800,
            'title': 'Merged Deal',
            'org_id': company.pd_org_id,
            'person_id': contact.pd_person_id,
            'user_id': self.admin.pd_owner_id,
            'pipeline_id': self.pipeline.pd_pipeline_id,
            'stage_id': self.stage.pd_stage_id,
            '345_hermes_id_678': f'{deal1.id}, {deal2.id}',
        }

        # Simulate Pipedrive merging the deals
        webhook_data = {
            'meta': {'action': 'change', 'entity': 'deal', 'entity_id': '800'},
            'data': {
                'id': 800,
                'title': 'Merged Deal',
                'org_id': company.pd_org_id,
                'person_id': contact.pd_person_id,
                'user_id': self.admin.pd_owner_id,
                'pipeline_id': self.pipeline.pd_pipeline_id,
                'stage_id': self.stage.pd_stage_id,
                '345_hermes_id_678': f'{deal1.id}, {deal2.id}',
            },
            'previous': {
                'title': 'Deal 1',
                '345_hermes_id_678': deal1.id,
            },
        }

        r = await self.client.post(self.url, json=webhook_data)
        assert r.status_code == 200, r.json()

        # Deal 1 (linked to pd_deal_id=800) should be updated with merged data
        deal1_updated = await Deal.get(id=deal1.id)
        assert deal1_updated.name == 'Merged Deal'
        assert deal1_updated.pd_deal_id == 800

        # Deal 2 should still exist (no deletion)
        deal2_still_exists = await Deal.filter(id=deal2.id).exists()
        assert deal2_still_exists
>>>>>>> 9dbe7422
<|MERGE_RESOLUTION|>--- conflicted
+++ resolved
@@ -1574,7 +1574,6 @@
         assert r.status_code == 200, r.json()
         assert r.json() == {'status': 'ok'}
 
-<<<<<<< HEAD
     async def test_custom_field_fallback_format(self):
         """
         Test that custom fields with unexpected formats are handled by the fallback.
@@ -1739,7 +1738,7 @@
         called_company = call_args[0][0]
         assert called_company.id == company.id
         assert called_company.tc2_agency_id == 999
-=======
+
     @mock.patch('app.pipedrive.api.session.request')
     async def test_org_merged_hermes_id_webhook(self, mock_request):
         """Test that merged organizations with comma-separated hermes_ids are handled correctly"""
@@ -1924,5 +1923,4 @@
 
         # Deal 2 should still exist (no deletion)
         deal2_still_exists = await Deal.filter(id=deal2.id).exists()
-        assert deal2_still_exists
->>>>>>> 9dbe7422
+        assert deal2_still_exists