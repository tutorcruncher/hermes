--- conflicted
+++ resolved
@@ -485,11 +485,8 @@
                     'pipedrive_id': 20,
                     'pipedrive_deal_stage': 'New',
                     'pipedrive_pipeline': 'payg',
-<<<<<<< HEAD
-=======
                     'pipedrive_url': 'https://seb-sandbox2.pipedrive.com/organizations/20/',
                     'pipedrive_id': 20,
->>>>>>> 701b2d07
                 },
             }
         }