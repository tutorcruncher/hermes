--- conflicted
+++ resolved
@@ -233,13 +233,9 @@
         assert company.tc2_status == 'trial'
         assert company.country == 'GB'
         assert company.paid_invoice_count == 0
-<<<<<<< HEAD
         assert await company.bdr_person == await company.support_person == await company.sales_person == admin
-=======
         assert company.has_signed_up
         assert not company.has_booked_call
-        assert await company.support_person == await company.sales_person == admin
->>>>>>> 590b3d45
 
         assert not company.estimated_income
 
@@ -310,13 +306,9 @@
         assert company.tc2_status == 'active'
         assert company.country == 'GB'
         assert company.paid_invoice_count == 2
-<<<<<<< HEAD
         assert await company.bdr_person == await company.sales_person == admin
-=======
         assert company.has_signed_up
         assert not company.has_booked_call
-        assert await company.sales_person == admin
->>>>>>> 590b3d45
         assert not await company.support_person
 
         assert not company.estimated_income
